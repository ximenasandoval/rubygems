# frozen_string_literal: true

$:.unshift File.expand_path("..", __FILE__)
$:.unshift File.expand_path("../../lib", __FILE__)

require "rubygems"
require "bundler/psyched_yaml"
require "bundler/vendored_fileutils"
require "uri"
require "digest"
require File.expand_path("../support/path.rb", __FILE__)

begin
<<<<<<< HEAD
  require "rubygems"
  spec = Gem::Specification.load(Spec::Path.gemspec.to_s)
=======
  spec = Gem::Specification.load("bundler.gemspec")
>>>>>>> 10f20fa3
  rspec = spec.dependencies.find {|d| d.name == "rspec" }
  gem "rspec", rspec.requirement.to_s
  require "rspec"
  require "diff/lcs"
rescue LoadError
  abort "Run rake spec:deps to install development dependencies"
end

if File.expand_path(__FILE__) =~ %r{([^\w/\.])}
  abort "The bundler specs cannot be run from a path that contains special characters (particularly #{$1.inspect})"
end

require "bundler"

# Require the correct version of popen for the current platform
if RbConfig::CONFIG["host_os"] =~ /mingw|mswin/
  begin
    require "win32/open3"
  rescue LoadError
    abort "Run `gem install win32-open3` to be able to run specs"
  end
else
  require "open3"
end

Dir["#{File.expand_path("../support", __FILE__)}/*.rb"].each do |file|
  file = file.gsub(%r{\A#{Regexp.escape File.expand_path("..", __FILE__)}/}, "")
  require file unless file.end_with?("hax.rb")
end

$debug = false

Spec::Manpages.setup
Spec::Rubygems.setup
FileUtils.rm_rf(Spec::Path.gem_repo1)
ENV["RUBYOPT"] = "#{ENV["RUBYOPT"]} -r#{Spec::Path.spec_dir}/support/hax.rb"
ENV["BUNDLE_SPEC_RUN"] = "true"

# Don't wrap output in tests
ENV["THOR_COLUMNS"] = "10000"

Spec::CodeClimate.setup

RSpec.configure do |config|
  config.include Spec::Builders
  config.include Spec::Helpers
  config.include Spec::Indexes
  config.include Spec::Matchers
  config.include Spec::Path
  config.include Spec::Rubygems
  config.include Spec::Platforms
  config.include Spec::Sudo
  config.include Spec::Permissions

  # Enable flags like --only-failures and --next-failure
  config.example_status_persistence_file_path = ".rspec_status"

  config.disable_monkey_patching!

  # Since failures cause us to keep a bunch of long strings in memory, stop
  # once we have a large number of failures (indicative of core pieces of
  # bundler being broken) so that running the full test suite doesn't take
  # forever due to memory constraints
  config.fail_fast ||= 25 if ENV["CI"]

  if ENV["BUNDLER_SUDO_TESTS"] && Spec::Sudo.present?
    config.filter_run :sudo => true
  else
    config.filter_run_excluding :sudo => true
  end

  if ENV["BUNDLER_REALWORLD_TESTS"]
    config.filter_run :realworld => true
  else
    config.filter_run_excluding :realworld => true
  end

  git_version = Bundler::Source::Git::GitProxy.new(nil, nil, nil).version

  config.filter_run_excluding :ruby => LessThanProc.with(RUBY_VERSION)
  config.filter_run_excluding :rubygems => LessThanProc.with(Gem::VERSION)
  config.filter_run_excluding :git => LessThanProc.with(git_version)
  config.filter_run_excluding :rubygems_master => (ENV["RGV"] != "master")
  config.filter_run_excluding :bundler => LessThanProc.with(Bundler::VERSION.split(".")[0, 2].join("."))

  config.filter_run_when_matching :focus unless ENV["CI"]

  original_wd  = Dir.pwd
  original_env = ENV.to_hash.delete_if {|k, _v| k.start_with?(Bundler::EnvironmentPreserver::BUNDLER_PREFIX) }

  config.expect_with :rspec do |c|
    c.syntax = :expect
  end

  config.before :all do
    build_repo1
  end

  config.before :each do
    reset!
    system_gems []
    in_app_root
    @command_executions = []
  end

  config.after :each do |example|
    all_output = @command_executions.map(&:to_s_verbose).join("\n\n")
    if example.exception && !all_output.empty?
      warn all_output unless config.formatters.grep(RSpec::Core::Formatters::DocumentationFormatter).empty?
      message = example.exception.message + "\n\nCommands:\n#{all_output}"
      (class << example.exception; self; end).send(:define_method, :message) do
        message
      end
    end

    Dir.chdir(original_wd)
    ENV.replace(original_env)
  end
end<|MERGE_RESOLUTION|>--- conflicted
+++ resolved
@@ -11,12 +11,8 @@
 require File.expand_path("../support/path.rb", __FILE__)
 
 begin
-<<<<<<< HEAD
   require "rubygems"
   spec = Gem::Specification.load(Spec::Path.gemspec.to_s)
-=======
-  spec = Gem::Specification.load("bundler.gemspec")
->>>>>>> 10f20fa3
   rspec = spec.dependencies.find {|d| d.name == "rspec" }
   gem "rspec", rspec.requirement.to_s
   require "rspec"
