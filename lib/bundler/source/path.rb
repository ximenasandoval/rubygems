--- conflicted
+++ resolved
@@ -107,13 +107,12 @@
         name
       end
 
-<<<<<<< HEAD
       def root
         Bundler.root
-=======
+      end
+
       def is_a_path?
         instance_of?(Path)
->>>>>>> 8d7b6719
       end
 
     private
