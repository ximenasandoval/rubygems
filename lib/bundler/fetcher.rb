require 'bundler/vendored_persistent'
require 'securerandom'
require 'cgi'

module Bundler

  # Handles all the fetching with the rubygems server
  class Fetcher
    # This error is raised when it looks like the network is down
    class NetworkDownError < HTTPError; end
    # This error is raised if the API returns a 413 (only printed in verbose)
    class FallbackError < HTTPError; end
    # This is the error raised if OpenSSL fails the cert verification
    class CertificateFailureError < HTTPError
      def initialize(remote_uri)
        super "Could not verify the SSL certificate for #{remote_uri}.\nThere" \
          " is a chance you are experiencing a man-in-the-middle attack, but" \
          " most likely your system doesn't have the CA certificates needed" \
          " for verification. For information about OpenSSL certificates, see" \
          " bit.ly/ruby-ssl. To connect without using SSL, edit your Gemfile" \
          " sources and change 'https' to 'http'."
      end
    end
    # This is the error raised when a source is HTTPS and OpenSSL didn't load
    class SSLError < HTTPError
      def initialize(msg = nil)
        super msg || "Could not load OpenSSL.\n" \
            "You must recompile Ruby with OpenSSL support or change the sources in your " \
            "Gemfile from 'https' to 'http'. Instructions for compiling with OpenSSL " \
            "using RVM are available at rvm.io/packages/openssl."
      end
    end
    # This error is raised if HTTP authentication is required, but not provided.
    class AuthenticationRequiredError < HTTPError
      def initialize(remote_uri)
        super "Authentication is required for #{remote_uri}.\n" \
          "Please supply credentials for this source. You can do this by running:\n" \
          " bundle config #{remote_uri} username:password"
      end
    end
    # This error is raised if HTTP authentication is provided, but incorrect.
    class BadAuthenticationError < HTTPError
      def initialize(remote_uri)
        super "Bad username or password for #{remote_uri}.\n" \
          "Please double-check your credentials and correct them."
      end
    end

    # Exceptions classes that should bypass retry attempts. If your password didn't work the
    # first time, it's not going to the third time.
    AUTH_ERRORS = [AuthenticationRequiredError, BadAuthenticationError]

    class << self
      attr_accessor :disable_endpoint, :api_timeout, :redirect_limit, :max_retries

      def download_gem_from_uri(spec, uri)
        spec.fetch_platform

        download_path = Bundler.requires_sudo? ? Bundler.tmp(spec.full_name) : Bundler.rubygems.gem_dir
        gem_path = "#{Bundler.rubygems.gem_dir}/cache/#{spec.full_name}.gem"

        FileUtils.mkdir_p("#{download_path}/cache")
        Bundler.rubygems.download_gem(spec, uri, download_path)

        if Bundler.requires_sudo?
          Bundler.mkdir_p "#{Bundler.rubygems.gem_dir}/cache"
          Bundler.sudo "mv #{Bundler.tmp(spec.full_name)}/cache/#{spec.full_name}.gem #{gem_path}"
        end

        gem_path
      end

      def user_agent
        @user_agent ||= begin
          ruby = Bundler.ruby_version

          agent = "bundler/#{Bundler::VERSION}"
          agent << " rubygems/#{Gem::VERSION}"
          agent << " ruby/#{ruby.version}"
          agent << " (#{ruby.host})"
          agent << " command/#{ARGV.first}"

          if ruby.engine != "ruby"
            # engine_version raises on unknown engines
            engine_version = ruby.engine_version rescue "???"
            agent << " #{ruby.engine}/#{engine_version}"
          end

          agent << " options/#{Bundler.settings.all.join(",")}"

          # add a random ID so we can consolidate runs server-side
          agent << " " << SecureRandom.hex(8)

          # add any user agent strings set in the config
          extra_ua = Bundler.settings[:user_agent]
          agent << " " << extra_ua if extra_ua

          agent
        end
      end

    end

    def initialize(remote_uri)
      @redirect_limit = 5  # How many redirects to allow in one request
      @api_timeout    = 10 # How long to wait for each API call
      @max_retries    = 3  # How many retries for the API call

      @anonymizable_uri = resolve_remote_uri(remote_uri)

      Socket.do_not_reverse_lookup = true
      connection # create persistent connection
    end

    def connection
      @connection ||= begin
        needs_ssl = remote_uri.scheme == "https" ||
          Bundler.settings[:ssl_verify_mode] ||
          Bundler.settings[:ssl_client_cert]
        raise SSLError if needs_ssl && !defined?(OpenSSL::SSL)

        con = Net::HTTP::Persistent.new 'bundler', :ENV

        if remote_uri.scheme == "https"
          con.verify_mode = (Bundler.settings[:ssl_verify_mode] ||
            OpenSSL::SSL::VERIFY_PEER)
          con.cert_store = bundler_cert_store
        end

        if Bundler.settings[:ssl_client_cert]
          pem = File.read(Bundler.settings[:ssl_client_cert])
          con.cert = OpenSSL::X509::Certificate.new(pem)
          con.key  = OpenSSL::PKey::RSA.new(pem)
        end

        con.read_timeout = @api_timeout
        con.override_headers["User-Agent"] = self.class.user_agent
        con
      end
    end

    def uri
      @anonymizable_uri.without_credentials
    end

    # fetch a gem specification
    def fetch_spec(spec)
      spec = spec - [nil, 'ruby', '']
      spec_file_name = "#{spec.join '-'}.gemspec"

      uri = URI.parse("#{remote_uri}#{Gem::MARSHAL_SPEC_DIR}#{spec_file_name}.rz")
      if uri.scheme == 'file'
        Bundler.load_marshal Gem.inflate(Gem.read_binary(uri.path))
      elsif cached_spec_path = gemspec_cached_path(spec_file_name)
        Bundler.load_gemspec(cached_spec_path)
      else
        Bundler.load_marshal Gem.inflate(fetch(uri))
      end
    rescue MarshalError
      raise HTTPError, "Gemspec #{spec} contained invalid data.\n" \
        "Your network or your gem server is probably having issues right now."
    end

    # cached gem specification path, if one exists
    def gemspec_cached_path spec_file_name
      paths = Bundler.rubygems.spec_cache_dirs.map { |dir| File.join(dir, spec_file_name) }
      paths = paths.select {|path| File.file? path }
      paths.first
    end

    # return the specs in the bundler format as an index
    def specs(gem_names, source)
      old = Bundler.rubygems.sources
      index = Index.new

      if gem_names && use_api
        specs = fetch_remote_specs(gem_names)
      end

      if specs.nil?
        # API errors mean we should treat this as a non-API source
        @use_api = false

        specs = Bundler::Retry.new("source fetch", AUTH_ERRORS).attempts do
          fetch_all_remote_specs
        end
      end

      specs[remote_uri].each do |name, version, platform, dependencies|
        next if name == 'bundler'
        spec = nil
        if dependencies
          spec = EndpointSpecification.new(name, version, platform, dependencies)
        else
          spec = RemoteSpecification.new(name, version, platform, self)
        end
        spec.source = source
        spec.source_uri = @anonymizable_uri
        index << spec
      end

      index
    rescue CertificateFailureError => e
      Bundler.ui.info "" if gem_names && use_api # newline after dots
      raise e
    ensure
      Bundler.rubygems.sources = old
    end

    # fetch index
    def fetch_remote_specs(gem_names, full_dependency_list = [], last_spec_list = [])
      query_list = gem_names - full_dependency_list

      # only display the message on the first run
      if Bundler.ui.debug?
        Bundler.ui.debug "Query List: #{query_list.inspect}"
      else
        Bundler.ui.info ".", false
      end

      return {remote_uri => last_spec_list} if query_list.empty?

      remote_specs = Bundler::Retry.new("dependency api", AUTH_ERRORS).attempts do
        fetch_dependency_remote_specs(query_list)
      end

      spec_list, deps_list = remote_specs
      returned_gems = spec_list.map {|spec| spec.first }.uniq
      fetch_remote_specs(deps_list, full_dependency_list + returned_gems, spec_list + last_spec_list)
    rescue HTTPError, MarshalError, GemspecError
      Bundler.ui.info "" unless Bundler.ui.debug? # new line now that the dots are over
      Bundler.ui.debug "could not fetch from the dependency API, trying the full index"
      @use_api = false
      return nil
    end

    def use_api
      return @use_api if defined?(@use_api)

      if remote_uri.scheme == "file" || Bundler::Fetcher.disable_endpoint
        @use_api = false
      elsif fetch(dependency_api_uri)
        @use_api = true
      end
<<<<<<< HEAD
    rescue NetworkDownError => e
      raise HTTPError, e.message
    rescue AuthenticationRequiredError => e
      raise e if reraise_auth_error
      false
=======
    rescue AuthenticationRequiredError
      # We got a 401 from the server. Don't fall back to the full index, just fail.
      raise
>>>>>>> 0aa8345b
    rescue HTTPError
      @use_api = false
    end

    def inspect
      "#<#{self.class}:0x#{object_id} uri=#{uri}>"
    end

  protected
    def add_basic_auth(req)
      if @remote_uri.user
        user = CGI.unescape(@remote_uri.user)
        password = @remote_uri.password ? CGI.unescape(@remote_uri.password) : nil
        req.basic_auth(user, password)
      end
    end

  private

    HTTP_ERRORS = [
      Timeout::Error, EOFError, SocketError, Errno::ENETDOWN,
      Errno::EINVAL, Errno::ECONNRESET, Errno::ETIMEDOUT, Errno::EAGAIN,
      Net::HTTPBadResponse, Net::HTTPHeaderSyntaxError, Net::ProtocolError,
      Net::HTTP::Persistent::Error
    ]

    def fetch(uri, counter = 0)
      raise HTTPError, "Too many redirects" if counter >= @redirect_limit

      response = request(uri)
      Bundler.ui.debug("HTTP #{response.code} #{response.message}")

      case response
      when Net::HTTPRedirection
        new_uri = URI.parse(response["location"])
        if new_uri.host == uri.host
          new_uri.user = uri.user
          new_uri.password = uri.password
        end
        fetch(new_uri, counter + 1)
      when Net::HTTPSuccess
        response.body
      when Net::HTTPRequestEntityTooLarge
        raise FallbackError, response.body
      when Net::HTTPUnauthorized
        raise AuthenticationRequiredError, remote_uri
      else
        raise HTTPError, "#{response.class}: #{response.body}"
      end
    end

    def request(uri)
      Bundler.ui.debug "HTTP GET #{uri}"
      req = Net::HTTP::Get.new uri.request_uri
      add_basic_auth(req)
      result = connection.request(uri, req)

      case result
      when Net::HTTPUnauthorized, Net::HTTPForbidden
        retry_with_auth { request(uri) }
      else
        result
      end
    rescue OpenSSL::SSL::SSLError
      raise CertificateFailureError.new(uri)
    rescue *HTTP_ERRORS => e
      Bundler.ui.trace e
      case e.message
      when /host down:/, /getaddrinfo: nodename nor servname provided/
        raise NetworkDownError, "Could not reach host #{uri.host}. Check your network " \
        "connection and try again."
      else
        raise HTTPError, "Network error while fetching #{uri}"
      end
    end

    def dependency_api_uri(gem_names = [])
      uri = fetch_uri + "api/v1/dependencies"
      uri.query = "gems=#{URI.encode(gem_names.join(","))}" if gem_names.any?
      uri
    end

    # fetch from Gemcutter Dependency Endpoint API
    def fetch_dependency_remote_specs(gem_names)
      Bundler.ui.debug "Query Gemcutter Dependency Endpoint API: #{gem_names.join(',')}"
      marshalled_deps = fetch dependency_api_uri(gem_names)
      gem_list = Bundler.load_marshal(marshalled_deps)
      deps_list = []

      spec_list = gem_list.map do |s|
        dependencies = s[:dependencies].map do |name, requirement|
          dep = well_formed_dependency(name, requirement.split(", "))
          deps_list << dep.name
          dep
        end

        [s[:name], Gem::Version.new(s[:number]), s[:platform], dependencies]
      end

      [spec_list, deps_list.uniq]
    end

    # fetch from modern index: specs.4.8.gz
    def fetch_all_remote_specs
      old_sources = Bundler.rubygems.sources
      Bundler.rubygems.sources = [remote_uri.to_s]
      Bundler.rubygems.fetch_all_remote_specs
    rescue Gem::RemoteFetcher::FetchError, OpenSSL::SSL::SSLError => e
      case e.message
      when /certificate verify failed/
        raise CertificateFailureError.new(uri)
      when /401/
        raise AuthenticationRequiredError, remote_uri
      when /403/
        if remote_uri.userinfo
          raise BadAuthenticationError, remote_uri
        else
          raise AuthenticationRequiredError, remote_uri
        end
      else
        Bundler.ui.trace e
        raise HTTPError, "Could not fetch specs from #{uri}"
      end
    ensure
      Bundler.rubygems.sources = old_sources
    end

    def well_formed_dependency(name, *requirements)
      Gem::Dependency.new(name, *requirements)
    rescue ArgumentError => e
      illformed = 'Ill-formed requirement ["#<YAML::Syck::DefaultKey'
      raise e unless e.message.include?(illformed)
      puts # we shouldn't print the error message on the "fetching info" status line
      raise GemspecError,
        "Unfortunately, the gem #{s[:name]} (#{s[:number]}) has an invalid " \
        "gemspec. \nPlease ask the gem author to yank the bad version to fix " \
        "this issue. For more information, see http://bit.ly/syck-defaultkey."
    end

    def bundler_cert_store
      store = OpenSSL::X509::Store.new
      if Bundler.settings[:ssl_ca_cert]
        if File.directory? Bundler.settings[:ssl_ca_cert]
          store.add_path Bundler.settings[:ssl_ca_cert]
        else
          store.add_file Bundler.settings[:ssl_ca_cert]
        end
      else
        store.set_default_paths
        certs = File.expand_path("../ssl_certs/*.pem", __FILE__)
        Dir.glob(certs).each { |c| store.add_file c }
      end
      store
    end

<<<<<<< HEAD
    # Attempt to retry with HTTP authentication, if it's appropriate to do so. Yields to a block;
    # the caller should use this to re-attempt the failing request with the altered `@remote_uri`.
    def retry_with_auth
      # Authentication has already been attempted and failed.
      raise BadAuthenticationError.new(uri) if @remote_uri.user

      auth = Bundler.settings[uri.host]
      auth ||= Bundler.settings[uri.to_s]

      # Authentication isn't provided at all, by "bundle config" or in the URI.
      raise AuthenticationRequiredError.new(uri.host) if auth.nil?
=======
  private
>>>>>>> 0aa8345b

    def resolve_remote_uri(uri)
      add_configured_credentials(Bundler::Source.mirror_for(uri))
    end

    def add_configured_credentials(uri)
      auth = Bundler.settings[uri.to_s]
      if auth
        uri = uri.dup
        uri.user, uri.password = *auth.split(":", 2)
      end
      AnonymizableURI.new(uri)
    end

    def fetch_uri
      @fetch_uri ||= begin
        if remote_uri.host == "rubygems.org"
          uri = remote_uri.dup
          uri.host = "bundler.rubygems.org"
          uri
        else
          remote_uri
        end
      end
    end

    def remote_uri
      @anonymizable_uri.original_uri
    end
  end
end<|MERGE_RESOLUTION|>--- conflicted
+++ resolved
@@ -242,17 +242,11 @@
       elsif fetch(dependency_api_uri)
         @use_api = true
       end
-<<<<<<< HEAD
     rescue NetworkDownError => e
       raise HTTPError, e.message
-    rescue AuthenticationRequiredError => e
-      raise e if reraise_auth_error
-      false
-=======
     rescue AuthenticationRequiredError
       # We got a 401 from the server. Don't fall back to the full index, just fail.
       raise
->>>>>>> 0aa8345b
     rescue HTTPError
       @use_api = false
     end
@@ -408,21 +402,7 @@
       store
     end
 
-<<<<<<< HEAD
-    # Attempt to retry with HTTP authentication, if it's appropriate to do so. Yields to a block;
-    # the caller should use this to re-attempt the failing request with the altered `@remote_uri`.
-    def retry_with_auth
-      # Authentication has already been attempted and failed.
-      raise BadAuthenticationError.new(uri) if @remote_uri.user
-
-      auth = Bundler.settings[uri.host]
-      auth ||= Bundler.settings[uri.to_s]
-
-      # Authentication isn't provided at all, by "bundle config" or in the URI.
-      raise AuthenticationRequiredError.new(uri.host) if auth.nil?
-=======
   private
->>>>>>> 0aa8345b
 
     def resolve_remote_uri(uri)
       add_configured_credentials(Bundler::Source.mirror_for(uri))
