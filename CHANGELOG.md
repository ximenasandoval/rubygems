<<<<<<< HEAD
## 1.8.0.rc (2015-01-26)

Features:

  - add `config disable_multisource` option to ensure sources can't compete (@indirect)

Bugfixes:

  - don't add extra quotes around long, quoted config values (@aroben, #3338)

Security:

  - warn when more than one top-level source is present (@indirect)

## 1.8.0.pre (2015-01-26)

Features:

  - add metadata allowed_push_host to new gem template (#3002, @juanitofatas)
  - adds a `--no-install` flag to `bundle package` (@d-reinhold)
  - add `bundle config auto_install true` to install automatically (@smashwilson)
  - add `bundle viz --without` to exclude gem groups from resulting graph (@fnichol)
  - prevent whitespace in gem declarations with clear messaging (@benlakey)
  - tries to find a `bundler-<command>` executable on your path for non-bundler commands (@andremedeiros)
  - tries to find `gems.rb` and it's new counterpart, `gems.locked` (@andremedeiros)
  - change the initial version of new gems from `0.0.1` to `0.1.0` (@petedmarsh)
  - add `package --all-platforms` to cache gems for each known platform (@ccutrer)
  - speed up `exec` when running commands on the $PATH (@kirs)
  - add gem code of conduct file and option (@kirs)
  - add config settings for gem license and tests (@kirs)
  - add `bin/setup` and `bin/console` to new gems (@indirect)
  - include configured user-agent in network requests (@indirect)
  - support `github`, `gist`, and `bitbucket` options on git gems (@indirect)
  - add `package --cache-path` and `config cache_path` for cache location (@jnraine)
  - allow `config` to work even when a Gemfile is not present (@dholdren)
  - add `config gemfile /path` for other Gemfile locations (@dholdren)

Bugfixes:

  - reduce memory usage with threaded parallel workers (@Who828)
  - support read-only git gems (@pmahoney)
  - various resolver performance improvements (@dubek)
  - untaint git gem paths for Rubygems compatibility (@tdtds)

Documentation:

  - add missing Gemfile global `path` explanation (@agenteo)
=======
## 1.7.13 (2015-02-07)

Bugfixes:

  - Look up installed gems in remote sources (#3300, #3368, #3377, #3380, #3381, @indirect)
  - Look up gems across all sources to satisfy dependencies (#3365, @keiths-osc)
  - Request dependencies for no more than 100 gems at a time (#3367, @segiddins)
>>>>>>> 2aa826ae

## 1.7.12 (2015-01-08)

Bugfixes:

  - Always send credentials for sources, fixing private Gemfury gems (#3342, @TimMoore)

## 1.7.11 (2015-01-04)

Bugfixes:

  - Recognize `:mri_22` and `:mingw_22`, rather than just `:ruby_22` (#3328, @myabc)

## 1.7.10 (2014-12-29)

Bugfixes:

  - Fix source blocks sometimes causing deployment mode to fail wrongly (#3298, @TimMoore)

Features(?):

  - Support `platform :mri_22` and related version bits (#3309, @thomasfedb)

## 1.7.9 (2014-12-09)

Bugfixes:

  - Fix an issue where bundler sometime spams one gem in Gemfile.lock (#3216, @Who828)
  - Ensure bundle update installs the newer version of the gem (#3089, @Who828)
  - Fix an regression which stopped Bundler from resolving some Gemfiles (#3059, #3248, @Who828)

## 1.7.8 (2014-12-06)

Bugfixes:

  - Hide credentials while warning about gems with ambiguous sources (#3256, @TimMoore)

## 1.7.7 (2014-11-19)

Bugfixes:

  - Ensure server credentials stored in config or ENV will be used (#3180, @arronmabrey)
  - Fix race condition causing errors while installing git-based gems (#3174, @Who828)
  - Use single quotes in config so YAML won't add more quotes (#3261, @indirect)

## 1.7.6 (2014-11-11)

Bugfixes:

  - CA certificates that work with all OpenSSLs (@luislavena, @indirect)

## 1.7.5 (2014-11-10)

Bugfixes:

  - Fix --deployment with source blocks and non-alphabetical gems (#3224, @TimMoore)
  - Vendor CA chain to validate new rubygems.org HTTPS certificate (@indirect)

## 1.7.4 (2014-10-19)

Bugfixes:

  - Allow --deployment after `pack` while using source blocks (#3167, @TimMoore)
  - Use dependency API even when HTTP credentials are in ENV (#3191, @fvaleur)
  - Silence warnings (including root warning) in --quiet mode (#3186, @indirect)
  - Stop asking gem servers for gems already found locally (#2909, @dubek)

## 1.7.3 (2014-09-14)

Bugfixes:

  - `extconf.rb` is now generated with the right path for `create_makefile` (@andremedeiros)
  - Fix various Ruby warnings (@piotrsanarki, @indirect)

## 1.7.2 (2014-08-23)

Bugfixes:

  - Revert gem source sorting in lock files (@indirect)

## 1.7.1 (2014-08-20)

Bugfixes:

  - Install gems from one source needed by gems in another source (@indirect)
  - Install the same gem versions even after some are installed (@TimMoore)
  - Download specs only when installing from servers (@indirect)

## 1.7.0 (2014-08-13)

Security:

  - Fix for CVE-2013-0334, installing gems from an unexpected source (@TimMoore)

Features:

  - Gemfile `source` calls now take a block containing gems from that source (@TimMoore)
  - Added the `:source` option to `gem` to specify a source (@TimMoore)

Bugfixes:

  - Warn on ambiguous gems available from more than one source (@TimMoore)

## 1.6.7 (2014-10-19)

Features:

  - warn to upgrade when using useless source blocks (@danfinnie)

Documentation:

  - explain how to use gem server credentials via ENV (@hwartig)

## 1.6.6 (2014-08-23)

Bugfixes:

  - restore Gemfile credentials to Gemfile.lock (@indirect)

## 1.6.5 (2014-07-23)

Bugfixes:

  - require openssl explicitly to fix rare HTTPS request failures (@indirect, #3107)

## 1.6.4 (2014-07-17)

Bugfixes:

  - fix undefined constant error when can't find gem during binstubs (#3095, @jetaggart)
  - work when installed git gems are not writable (#3092, @pmahoney)
  - don't store configured source credentials in Gemfile.lock (#3045, @lhz)
  - don't include config source credentials in the lockfile (Lars Haugseth)
  - use threads for jobs on Rubinius (@YorickPeterse)
  - skip dependencies from other platforms (@mvz)
  - work when Rubygems was built without SSL (@andremedeiros)

## 1.6.3 (2014-06-16)

Bugfixes:

  - fix regression when resolving many conflicts (#2994, @Who828)
  - use local gemspec for builtin gems during install --local (#3041, @Who828)
  - don't warn about sudo when installing on Windows (#2984, @indirect)
  - shell escape `bundle open` arguments (@indirect)

## 1.6.2 (2014-04-13)

Bugfixes:

  - fix an exception when using builtin gems (#2915, #2963, @gnufied)
  - cache gems that are built in to the running ruby (#2975, @indirect)
  - re-allow deploying cached git gems without git installed (#2968, @aughr)
  - keep standalone working even with builtin gems (@indirect)
  - don't update vendor/cache in deployment mode (#2921, @indirect)

Features:

  - warn informatively when `bundle install` is run as root (#2936, @1337807)

## 1.6.1 (2014-04-02)

Bugfixes:

  - update C extensions when git gem versions change (#2948, @dylanahsmith)

Features:

  - add support for C extensions in sudo mode on Rubygems 2.2

## 1.6.0 (2014-03-28)

Bugfixes:

  - many Gemfiles that caused incorrect errors now resolve correctly (@Who828)
  - redirects across hosts now work on rubies without OpenSSL (#2686, @grddev)
  - gemspecs now handle filenames with newlines (#2634, @jasonmp85)
  - support escaped characters in usernames and passwords (@punkie)
  - no more exception on `update GEM` without lock file (@simi)
  - allow long config values (#2823, @kgrz)
  - cache successfully even locked to gems shipped with Ruby (#2869, @aughr)
  - respect NO_PROXY even if a proxy is configured (#2878, @stlay)
  - only retry git commands that hit the network (#2899, @timmoore)
  - fix NameError regression when OpenSSL is not available (#2898, @timmoore)
  - handle exception installing when build_info owned by root (@Who828)
  - skip HTTP redirects from rubygems.org, huge speed boost (@Who828)

Features:

  - resolver rewritten to avoid recursion (@Who828)
  - add `git_source` for custom options like :github and :gist (@strzalek)
  - HTTP auth may now be stored in `bundle config` (@smashwilson)
  - some complex Gemfiles are resolved up to 10x faster (@Who828)
  - add support for IRB alternatives such as Pry and Ripl (@joallard, @postmodern)
  - highlight installed or updated gems (#2722, #2741, @yaotti, @simi)
  - display the `post_install_message` for gems installed via :git (@phallstrom)
  - `bundle outdated --strict` now only reports allowed updates (@davidblondeau)
  - `bundle show --verbose` Add gem summary to the output (@lardcanoe)
  - `bundle gem GEM --ext` now generates a skeleton for a C extension (@superdealloc)
  - Avoid using threequals operator where possible (@as-cii)
  - Add `bundle update --group` to update specific group (#2731 @banyan)

Documentation:

  - Add missing switches for bundle-install(1) and bundle-update(1) (@as-cii)

## 1.5.3 (2014-02-06)

Bugfixes:

  - find "missing" gems that are actually present (#2780, #2818, #2854)
  - use n-1 cores when given n jobs for parallel install (@jdickey)

## 1.5.2 (2014-01-10)

Bugfixes:

  - fix integration with Rubygems 1.8.0-1.8.19
  - handle ENETDOWN exception during network requests
  - gracefully shut down after interrupt during parallel install (@Who828)
  - allow Rails to run Thor without debug mode (@rafaelfranca)
  - set git binstub permissions by umask (@v-yarotsky)
  - remove parallel install debug log

## 1.5.1 (2013-12-28)

Bugfixes:

  - correctly find gems installed with Ruby by default

## 1.5.0 (2013-12-26)

Features:

  - install missing gems if their specs are present (@hone)

Bugfixes:

  - use print for "Installing…" so messages are thread-safe (@TimMoore)

## 1.5.0.rc.2 (2013-12-18)

"Features":

  - Support threaded installation on Rubygems 2.0.7+
  - Debug installation logs in .bundle/install.log

"Bugfixes":

  - Try to catch gem installation race conditions

## 1.5.0.rc.1 (2013-11-09)

Features:

  - bundle update also accepts --jobs (#2692, @mrkn)
  - add fork URL to README for new `bundle gem` (#2665, @zzak)
  - add `bundle outdated --strict` (#2685, @davidblondeau)
  - warn if same gem/version is added twice (#2679, @jendiamond)
  - don't redownload installed specs for `bundle install` (#2680, @cainlevy)
  - override gem sources with mirrors (#2650, @danielsdeleo, @mkristian)

Bugfixes:

  - fix sharing same SSL socket when forking workers for parallel install (#2632)
  - fix msg typo in GitNotAllowedError (#2654, @joyicecloud)
  - fix Bundler.which for directories (#2697, @rhysd)
  - properly require `Capistrano::Version` (#2690, @steveklabnik)
  - search for git.exe and git
  - fix the bug that downloads every spec when API fetcher encouters an error
  - only retry network requests

## 1.4.0.rc.1 (2013-09-29)

Features:

  - add support for the x64-mingw32 platform (#2356, #2590, @larskanis)
  - add :patchlevel option to ruby DSL
  - add `bundler` bin (#2598, @kirs)
  - friendly ambiguous error messages (#2581, #2550, @jlsuttles, @jendiamond, @joyicecloud)
  - add `:jruby_18` and `:jruby_19` platform options (@mcfiredrill)
  - add X.509 client certificates for auth without passwords (@snackbandit)
  - add `exec --keep-file-descriptors` for Ruby 1.9-like behavior on 2.0 (@steved555)
  - print a better error when git is not installed (@joyicecloud)
  - exit non-zero when `outdated` is run with an unknown gem (@joyicecloud)
  - add `:ruby_21` platform option (@brandonblack)
  - add `--retry` to retry failed network and git commands (@schneems)
  - include command and versions in User-Agent (@indirect, @joyicecloud)

Bugfixes:

  - allow passwordless Basic Auth (#2606, @rykov)
  - don't suggest `gem install foo` when `foo` is a git gem that fails (@kirs)
  - revert #2569, staying compatible with git: instead of https: for :github gems
  - handle exceptions while installing gems in parallel (@gnufied)

## 1.4.0.pre.1 (2013-08-04)

Features:

  - retry network requests while installing gems (#2561, @ascherger)
  - faster installs using gemspecs from the local system cache (#2497, @mipearson)
  - add `bundle install -jN` for N parallel gem installations (#2481, @eagletmt)
  - add `ENV['DEBUG_RESOLVER_TREE']` outputs resolver tree (@dblock)
  - set $MANPATH so `bundle exec man name` works (#1624, @sunaku)
  - use `man` instead of `groff` (#2579, @ixti, @simi)
  - add Gemfile dependency info to bundle outdated output (#2487, @rahearn)
  - allow `require: true` as an alias for `require: <name>` (#2538, @ndbroadbent)
  - rescue and report Thor errors (#2478, @pjvds)
  - detect cyclic dependencies (#2564, @gnufied)
  - support multiple gems in `binstubs` (#2576, @lucasmazza)
  - use https instead of git for :github gems (#2569, @fuadsaud)
  - add quiet option to `bundle package` (#2573, @shtirlic)
  - use RUBYLIB instead of RUBYOPT for better Windows support (#2536, @equinux)

Bugfixes:

  - reduce stack size while resolving to fix JRuby overflow (#2510, @headius)
  - display GitErrors while loading specs in --verbose mode (#2461)
  - allow the same options hash to be passed to multiple gems (#2447)
  - handle missing binaries without an exception (#2019, @luismreis)

## 1.3.6 (8 January 2014)

Bugfixes:

  - make gemspec path option preserve relative paths in lock file (@bwillis)
  - use umask when creating binstubs (#1618, @v-yarotsky)
  - warn if graphviz is not installed (#2435, @Agis-)
  - show git errors while loading gemspecs
  - don't mutate gem method options hash (#2447)
  - print Thor errors (#2478, @pjvds)
  - print Rubygems system exit errors (James Cook)
  - more Pathnames into Strings for MacRuby (@kml)
  - preserve original gemspec path (@bwillis)
  - remove warning about deps with :git (#1651, @ixti)
  - split git files on null (#2634, @jasonmp85)
  - handle cross-host redirects without SSL (#2686, @grddev)
  - handle Rubygems 2 security exception (@zzak)
  - reinstall gems if they are missing with spec present
  - set binstub permissions using umask (#1618, @v-yarotsky)

## 1.3.5 (3 April 2013)

Features:

  - progress indicator while resolver is running (@chief)

Bugfixes:

  - update local overrides with orphaned revisions (@jamesferguson)
  - revert to working quoting of RUBYOPT on Windows (@ogra)
  - use basic auth even when SSL is not available (@jayniz)
  - installing git gems without dependencies in deployment now works

## 1.3.4 (15 March 2013)

Bugfixes:

  - load YAML on Rubygems versions that define module YAML
  - fix regression that broke --without on ruby 1.8.7

## 1.3.3 (13 March 2013)

Features:

  - compatible with Rubygems 2.0.2 (higher and lower already work)
  - mention skipped groups in bundle install and bundle update output (@simi)
  - `gem` creates rake tasks for minitest (@coop) and rspec

Bugfixes:

  - require rbconfig for standalone mode

## 1.3.2 (7 March 2013)

Features:

  - include rubygems.org CA chain

Bugfixes:

  - don't store --dry-run as a Bundler setting

## 1.3.1 (3 March 2013)

Bugfixes:

  - include manpages in gem, restoring many help pages
  - handle more SSL certificate verification failures
  - check for the full version of SSL, which we need (@alup)
  - gem rake task 'install' now depends on task 'build' (@sunaku)

## 1.3.0 (24 February 2013)

Features:

  - raise a useful error when the lockfile contains a merge conflict (@zofrex)
  - ensure `rake release` checks for uncommitted as well as unstaged (@benmoss)
  - allow environment variables to be negated with 'false' and '0' (@brettporter)
  - set $MANPATH inside `exec` for gems with man pages (@sunaku)
  - partial gem names for `open` and `update` now return a list (@takkanm)

Bugfixes:

  - `update` now (again) finds gems that aren't listed in the Gemfile
  - `install` now (again) updates cached gems that aren't in the Gemfile
  - install Gemfiles with HTTP sources even without OpenSSL present
  - display CerficateFailureError message in full

## 1.3.0.pre.8 (12 February 2013)

Security:

  - validate SSL certificate chain during HTTPS network requests
  - don't send HTTP Basic Auth creds when redirected to other hosts (@perplexes)
  - add `--trust-policy` to `install`, like `gem install -P` (@CosmicCat, #2293)

Features:

  - optimize resolver when too new of a gem is already activated (@rykov, #2248)
  - update Net::HTTP::Persistent for SSL cert validation and no_proxy ENV
  - explain SSL cert validation failures
  - generate gemspecs when installing git repos, removing shellouts
  - add pager selection (@csgui)
  - add `licenses` command (@bryanwoods, #1898)
  - sort output from `outdated` (@richardkmichael, #1896)
  - add a .travis.yml to `gem -t` (@ndbroadbent, #2143)
  - inform users when the resolver starts
  - disable reverse DNS to speed up API requests (@raggi)

Bugfixes:

  - raise errors while requiring dashed gems (#1807)
  - quote the Bundler path on Windows (@jgeiger, #1862, #1856)
  - load gemspecs containing unicode (@gaffneyc, #2301)
  - support any ruby version in --standalone
  - resolve some ruby -w warnings (@chastell, #2193)
  - don't scare users with an error message during API fallback
  - `install --binstubs` is back to overwriting. thanks, SemVer.

## 1.3.0.pre.7 (22 January 2013)

Bugfixes:

  - stubs for gems with dev deps no longer cause exceptions (#2272)
  - don't suggest binstubs to --binstubs users

## 1.3.0.pre.6 (22 January 2013)

Features:

  - `binstubs` lists child gem bins if a gem has no binstubs
  - `bundle gem --edit` will open the new gemspec (@ndbroadbent)
  - `bundle gem --test rspec` now makes working tests (@tricknotes)
  - `bundle env` prints info about bundler's environment (@peeja)
  - add `BUNDLE_IGNORE_CONFIG` environment variable support (@richo)

Bugfixes:

  - don't overwrite custom binstubs during `install --binstubs`
  - don't throw an exception if `binstubs` gem doesn't exist
  - `bundle config` now works in directories without a Gemfile

## 1.3.0.pre.5 (Jan 9, 2013)

Features:

  - make `--standalone` require lines ruby engine/version agnostic
  - add `--dry-run` to `bundle clean` (@wfarr, #2237)

Bugfixes:

  - don't skip writing binstubs when doing `bundle install`
  - distinguish between ruby 1.9/2.0 when using :platforms (@spastorino)

## 1.3.0.pre.4 (Jan 3, 2013)

Features:

  - `bundle binstubs <gem>` to setup individual binstubs
  - `bundle install --binstubs ""` will remove binstubs option
  - `bundle clean --dry-run` will print out gems instead of removing them

Bugfixes:

  - Avoid stack traces when Ctrl+C during bundle command (@mitchellh)
  - fix YAML parsing in in ruby-preview2

## 1.3.0.pre.3 (Dec 21, 2012)

Features:

  - pushing gems during `rake release` can be disabled (@trans)
  - installing gems with `rake install` is much faster (@utkarshkukreti)
  - added platforms :ruby_20 and :mri_20, since the ABI has changed
  - added '--edit' option to open generated gemspec in editor

Bugfixes:

  - :git gems with extensions now work with Rubygems >= 2.0 (@jeremy)
  - revert SemVer breaking change to :github
  - `outdated` exits non-zero if outdated gems found (@rohit, #2021)
  - https Gist URLs for compatibility with Gist 2.0 (@NARKOZ)
  - namespaced gems no longer generate a superfluous directory (@banyan)

## 1.3.0.pre.2 (Dec 9, 2012)

Features:

  - `config` expands local overrides like `local.rack .` (@gkop, #2205)
  - `gem` generates files correctly for names like `jquery-rails` (@banyan, #2201)
  - use gems from gists with the :gist option in the Gemfile (@jgaskins)

Bugfixes:

  - Gemfile sources other than rubygems.org work even when .gemrc contains sources
  - caching git gems now caches specs, fixing e.g. git ls-files (@bison, #2039)
  - `show GEM` now warns if the directory has been deleted (@rohit, #2070)
  - git output hidden when running in --quiet mode (@rohit)

## 1.3.0.pre (Nov 29, 2012)

Features:

  - compatibile with Ruby 2.0.0-preview2
  - compatibile with Rubygems 2.0.0.preview2 (@drbrain, @evanphx)
  - ruby 2.0 added to the `:ruby19` ABI-compatible platform
  - lazy load YAML, allowing Psych to be specified in the Gemfile
  - significant performance improvements (@cheald, #2181)
  - `inject` command for scripted Gemfile additions (Engine Yard)
  - :github option uses slashless arguements as repo owner (@rking)
  - `open` suggests gem names for typos (@jdelStrother)
  - `update` reports non-existent gems (@jdelStrother)
  - `gem` option --test can generate rspec stubs (@MafcoCinco)
  - `gem` option --test can generate minitest stubs (@kcurtin)
  - `gem` command generates MIT license (@BrentWheeldon)
  - gem rake task 'release' resuses existing tags (@shtirlic)

Bugfixes:

  - JRuby new works with HTTPS gem sources (@davidcelis)
  - `install` installs both rake rake-built gems at once (@crowbot, #2107)
  - handle Errno::ETIMEDOUT errors (@jmoses)
  - handle Errno::EAGAIN errors on JRuby
  - disable ANSI coloring when output is redirected (@tomykaira)
  - raise LoadErrors correctly during Bundler.require (@Empact)
  - do not swallow --verbose on `bundle exec` (@sol, #2102)
  - `gem` generates gemspecs that block double-requires
  - `gem` generates gemspecs that admit they depend on rake

## 1.2.5 (Feb 24, 2013)

Bugfixes:

  - install Gemfiles with HTTP sources even without OpenSSL present
  - display CerficateFailureError message in full

## 1.2.4 (Feb 12, 2013)

Features:

  - warn about Ruby 2.0 and Rubygems 2.0
  - inform users when the resolver starts
  - disable reverse DNS to speed up API requests (@raggi)

Bugfixes:

  - don't send user/pass when redirected to another host (@perplexes)
  - load gemspecs containing unicode (@gaffneyc, #2301)
  - support any ruby version in --standalone
  - resolve some ruby -w warnings (@chastell, #2193)
  - don't scare users with an error message during API fallback

## 1.2.3 (Nov 29, 2012)

Bugfixes:

  - fix exceptions while loading some gemspecs

## 1.2.2 (Nov 14, 2012)

Bugfixes:

  - support new Psych::SyntaxError for Ruby 2.0.0 (@tenderlove, @sol)
  - `bundle viz` works with git gems again (@hirochachacha)
  - recognize more cases when OpenSSL is not present

## 1.2.1 (Sep 19, 2012)

Bugfixes:

  - `bundle clean` now works with BUNDLE_WITHOUT groups again
  - have a net/http read timeout around the Gemcutter API Endpoint

## 1.2.0 (Aug 30, 2012)

Bugfixes:

  - raise original error message from LoadError's

Documentation:

  - `platform` man pages

## 1.2.0.rc.2 (Aug 8, 2012)

Bugfixes:

  - `clean` doesn't remove gems that are included in the lockfile

## 1.2.0.rc (Jul 17, 2012)

Features:

  - `check` now has a `--dry-run` option (@svenfuchs, #1811)
  - loosen ruby directive for engines
  - prune git/path directories inside vendor/cache (@josevalim, #1988)
  - update vendored thor to 0.15.2 (@sferik)
  - add .txt to LICENSE (@postmodern, #2001)
  - add `config disable_local_branch_check` (@josevalim, #1985)
  - fall back on the full index when experiencing syck errors (#1419)
  - handle syntax errors in Ruby gemspecs (#1974)

Bugfixes:

  - fix `pack`/`cache` with `--all` (@josevalim, #1989)
  - don't display warning message when `cache_all` is set
  - check for `nil` PATH (#2006)
  - Always try to keep original GEM_PATH (@drogus, #1920)

## 1.2.0.pre.1 (May 27, 2012)

Features:

  - Git gems import submodules of submodules recursively (@nwwatson, #1935)

Bugfixes:

  - Exit from `check` with a non-zero status when frozen with no lock
  - Use `latest_release` in Capistrano and Vlad integration (#1264)
  - Work around a Ruby 1.9.3p194 bug in Psych when config files are empty

Documentation:

  - Add instructions for local git repos to the `config` manpage
  - Update the `Gemfile` manpage to include ruby versions (@stevenh512)
  - When OpenSSL is missing, provide instructions for fixing (#1776 etc.)
  - Unknown exceptions now link to ISSUES for help instead of a new ticket
  - Correct inline help for `clean --force` (@dougbarth, #1911)

## 1.2.0.pre (May 4, 2012)

Features:

  - bundle package now accepts --all to package git and path dependencies
  - bundle config now accepts --local, --global and --delete options
  - It is possible to override a git repository via configuration.
    For instance, if you have a git dependency on rack, you can force
    it to use a local repo with `bundle config local.rack ~/path/to/rack`
  - Cache gemspec loads for performance (@dekellum, #1635)
  - add --full-index flag to `bundle update` (@fluxx, #1829)
  - add --quiet flag to `bundle update` (@nashby, #1654)
  - Add Bundler::GemHelper.gemspec (@knu, #1637)
  - Graceful handling of Gemfile syntax errors (@koraktor, #1661)
  - `bundle platform` command
  - add ruby to DSL, to specify version of ruby
  - error out if the ruby version doesn't match

Performance:

  - bundle exec shouldn't run Bundler.setup just setting the right rubyopts options is enough (@spastorino, #1598)

Bugfixes:

  - Avoid passing RUBYOPT changes in with_clean_env block (@eric1234, #1604)
  - Use the same ruby to run subprocesses as is running rake (@brixen)

Documentation:

  - Add :github documentation in DSL (@zofrex, #1848, #1851, #1852)
  - Add docs for the --no-cache option (@fluxx, #1796)
  - Add basic documentation for bin_path and bundle_path (@radar)
  - Add documentation for the run method in Bundler::Installer

## 1.1.5 (Jul 17, 2012)

Features:

  - Special case `ruby` directive from 1.2.0, so you can install Gemfiles that use it

## 1.1.4 (May 27, 2012)

Bugfixes:

  - Use `latest_release` in Capistrano and Vlad integration (#1264)
  - Unknown exceptions now link to ISSUES for help instead of a new ticket
  - When OpenSSL is missing, provide instructions for fixing (#1776 etc.)
  - Correct inline help for `clean --force` (@dougbarth, #1911)
  - Work around a Ruby 1.9.3p194 bug in Psych when config files are empty

## 1.1.3 (March 23, 2012)

Bugfixes:

  - escape the bundler root path (@tenderlove, #1789)

## 1.1.2 (March 20, 2012)

Bugfixes:

  - Fix --deployment for multiple PATH sections of the same source (#1782)

## 1.1.1 (March 14, 2012)

Bugfixes:

  - Rescue EAGAIN so the fetcher works on JRuby on Windows
  - Stop asking users to report gem installation errors
  - Clarify "no sources" message
  - Use $\ so `bundle gem` gemspecs work on Windows (@postmodern)
  - URI-encode gem names for dependency API (@rohit, #1672)
  - Fix `cache` edge case in rubygems 1.3.7 (#1202)

Performance:

  - Reduce invocation of git ls-files in `bundle gem` gemspecs (@knu)

## 1.1.0 (Mar 7, 2012)

Bugfixes:

  - Clean up corrupted lockfiles on bundle installs
  - Prevent duplicate GIT sources
  - Fix post_install_message when uing the endpoint API

## 1.1.rc.8 (Mar 3, 2012)

Performance:

  - don't resolve if the Gemfile.lock and Gemfile haven't changed

Bugfixes:

  - Load gemspecs from git even when a released gem has the same version (#1609)
  - Declare an accurate Ruby version requirement of 1.8.7 or newer (#1619)
  - handle gemspec development dependencies correctly (@raggi, #1639)
  - Avoid passing RUBYOPT changes in with_clean_env block. (eric1234, #1604)

## 1.1.rc.7 (Dec 29, 2011)

Bugfixes:

  - Fix bug where `clean` would break when using :path with no gemspec

## 1.1.rc.6 (Dec 22, 2011)

Bugfixes:

  - Fix performance regression from 1.0 (@spastorino, #1511, #1591, #1592)
  - Load gems correctly when GEM_HOME is blank
  - Refresh gems so Bundler works from inside a bundle
  - Handle empty .bundle/config files without an error

## 1.1.rc.5 (Dec 14, 2011)

Bugfixes:

  - Fix ASCII encoding errors with gem (rerelease with ruby 1.8)

## 1.1.rc.4 (Dec 14, 2011)

Features:

  - `bundle viz` has the option to output a DOT file instead of a PNG (@hirochachacha, #683)

Bugfixes:

  - Ensure binstubs generated when using --standalone point to the standalonde bundle (@cowboyd, #1588)
  - fix `bundle viz` (@hirochachacha, #1586)

## 1.1.rc.3 (Dec 8, 2011)

Bugfixes:

  - fix relative_path so it checks Bundler.root is actually in the beginning of the path (#1582)
  - fix bundle outdated doesn't list all gems (@joelmoss, #1521)

## 1.1.rc.2 (Dec 6, 2011)

Features:

  - Added README.md to `newgem` (@ognevsky, #1574)
  - Added LICENSE (MIT) to newgem (@ognevsky, #1571)

Bugfixes:

  - only auto-namespace requires for implied requires (#1531)
  - fix bundle clean output for git repos (#1473)
  - use Gem.bindir for bundle clean (#1544, #1532)
  - use `Gem.load_env_plugins` instead of `Gem.load_env_plugins` (#1500, #1543)
  - differentiate Ruby 2.0 (trunk) from Ruby 1.9 (@tenderlove, #1539)
  - `bundle clean` handles 7 length git hash for bundle clean (#1490, #1491)
  - fix Psych loading issues
  - Search $PATH for a binary rather than shelling out to `which` (@tenderlove, #1573)
  - do not clear RG cache unless we actually modify GEM_PATH and GEM_HOME- use `Gem.load_env_plugins` instead of `Gem.load_env_plugins` (#1500, #1543)
  - `newgem` now uses https://rubygems.org (#1562)
  - `bundle init` now uses https://rubygems.org (@jjb, #1522)
  - `bundle install/update` does not autoclean when using --path for semver

Documentation:

  - added documentation for --shebang option for `bundle install` (@lunks, #1475, #1558)

## 1.1.rc (Oct 3, 2011)

Features:

  - add `--shebang` option to bundle install (@bensie, #1467)
  - build passes on ruby 1.9.3rc1 (#1458, #1469)
  - hide basic auth credentials for custom sources (#1440, #1463)

Bugfixes:

  - fix index search result caching (#1446, #1466)
  - fix fetcher prints multiple times during install (#1445, #1462)
  - don't mention API errors from non-rubygems.org sources
  - fix autoclean so it doesn't remove bins that are used (#1459, #1460)

Documentation:

  - add :require => [...] to the gemfile(5) manpage (@nono, #1468)

## 1.1.pre.10 (Sep 27, 2011)

Features:

  - `config system_bindir foo` added, works like "-n foo" in your .gemrc file

## 1.1.pre.9 (Sep 18, 2011)

Features:

  - `clean` will now clean up all old .gem and .gemspec files, cleaning up older pres
  - `clean` will be automatically run after bundle install and update when using `--path` (#1420, #1425)
  - `clean` now takes a `--force` option (#1247, #1426)
  - `clean` will clean up cached git dirs in bundle clean (#1390)
  - remove deprecations from DSL (#1119)
  - autorequire tries directories for gems with dashed names (#1205)
  - adds a `--paths` flag to `bundle show` to list all the paths of bundled gems (@tiegz, #1360)
  - load rubygems plugins in the bundle binary (@tpope, #1364)
  - make `--standalone` respect `--path` (@cowboyd, #1361)

Bugfixes:

  - Fix `clean` to handle nested gems in a git repo (#1329)
  - Fix conflict from revert of benchmark tool (@boffbowsh, #1355)
  - Fix fatal error when unable to connect to gem source (#1269)
  - Fix `outdated` to find pre-release gems that are installed. (#1359)
  - Fix color for ui. (#1374)
  - Fix installing to user-owned system gems on OS X
  - Fix caching issue in the resolver (#1353, #1421)
  - Fix :github DSL option

## 1.1.pre.8 (Aug 13, 2011)

Bugfixes:

  - Fix `bundle check` to not print fatal error message (@cldwalker, #1347)
  - Fix require_sudo when Gem.bindir isn't writeable (#1352)
  - Fix not asking Gemcutter API for dependency chain of git gems in --deployment (#1254)
  - Fix `install --binstubs` when using --path (#1332)

## 1.1.pre.7 (Aug 8, 2011)

Bugfixes:

  - Fixed invalid byte sequence error while installing gem on Ruby 1.9 (#1341)
  - Fixed exception when sudo was needed to install gems (@spastorino)

## 1.1.pre.6 (Aug 8, 2011)

Bugfixes:

  - Fix cross repository dependencies (#1138)
  - Fix git dependency fetching from API endpoint (#1254)
  - Fixes for bundle outdated (@joelmoss, #1238)
  - Fix bundle standalone when using the endpoint (#1240)

Features:

  - Implement `to_ary` to avoid calls to method_missing (@tenderlove, #1274)
  - bundle clean removes old .gem files (@cldwalker, #1293)
  - Correcly identify missing child dependency in error message
  - Run pre-install, post-build, and post-install gem hooks for git gems (@warhammerkid, #1120)
  - create Gemfile.lock for empty Gemfile (#1218)

## 1.1.pre.5 (June 11, 2011)

Bugfixes:

  - Fix LazySpecification on Ruby 1.9 (@dpiddy, #1232)
  - Fix HTTP proxy support (@leobessa, #878)

Features:

  - Speed up `install --deployment` by using the API endpoint
  - Support Basic HTTP Auth for the API endpoint (@dpiddy, #1229)
  - Add `install --full-index` to disable the API endpoint, just in case
  - Significantly speed up install by removing unneeded gemspec fetches
  - `outdated` command shows outdated gems (@joelmoss, #1130)
  - Print gem post install messages (@csquared, #1155)
  - Reduce memory use by removing Specification.new inside method_missing (@tenderlove, #1222)
  - Allow `check --path`

## 1.1.pre.4 (May 5, 2011)

Bugfixes:

  - Fix bug that could prevent installing new gems

## 1.1.pre.3 (May 4, 2011)

Features:

  - Add `bundle outdated` to show outdated gems (@joelmoss)
  - Remove BUNDLE_* from `Bundler.with_clean_env` (@wuputah)
  - Add Bundler.clean_system, and clean_exec (@wuputah)
  - Use git config for gem author name and email (@krekoten)

Bugfixes:

  - Fix error calling Bundler.rubygems.gem_path
  - Fix error when Gem.path returns Gem::FS instead of String

## 1.1.pre.2 (April 28, 2011)

Features:

  - Add :github option to Gemfile DSL for easy git repos
  - Merge all fixes from 1.0.12 and 1.0.13

## 1.1.pre.1 (February 2, 2011)

Bugfixes:

  - Compatibility with changes made by Rubygems 1.5

## 1.1.pre (January 21, 2011)

Features:

  - Add bundle clean. Removes unused gems from --path directory
  - Initial Gemcutter Endpoint API work, BAI Fetching source index
  - Added bundle install --standalone
  - Ignore Gemfile.lock when buliding new gems
  - Make it possible to override a .gemspec dependency's source in the
    Gemfile

Removed:

  - Removed bundle lock
  - Removed bundle install <path>
  - Removed bundle install --production
  - Removed bundle install --disable-shared-gems

## 1.0.21 (September 30, 2011)

  - No changes from RC

## 1.0.21.rc (September 29, 2011)

Bugfixes:

  - Load Psych unless Syck is defined, because 1.9.2 defines YAML

## 1.0.20 (September 27, 2011)

Features:

  - Add platform :maglev (@timfel, #1444)

Bugfixes:

  - Ensure YAML is required even if Psych is found
  - Handle directory names that contain invalid regex characters

## 1.0.20.rc (September 18, 2011)

Features:

  - Rescue interrupts to `bundle` while loading bundler.rb (#1395)
  - Allow clearing without groups by passing `--without ''` (#1259)

Bugfixes:

  - Manually sort requirements in the lockfile (#1375)
  - Remove several warnings generated by ruby -w (@stephencelis)
  - Handle trailing slashes on names passed to `gem` (#1372)
  - Name modules for gems like 'test-foo_bar' correctly (#1303)
  - Don't require Psych if Syck is already loaded (#1239)

## 1.0.19.rc (September 13, 2011)

Features:

  - Compatability with Rubygems 1.8.10 installer changes
  - Report gem installation failures clearly (@rwilcox, #1380)
  - Useful error for cap and vlad on first deploy (@nexmat, @kirs)

Bugfixes:

  - `exec` now works when the command contains 'exec'
  - Only touch lock after changes on Windows (@robertwahler, #1358)
  - Keep load paths when #setup is called multiple times (@radsaq, #1379)

## 1.0.18 (August 16, 2011)

Bugfixes:

  - Fix typo in DEBUG_RESOLVER (@geemus)
  - Fixes rake 0.9.x warning (@mtylty, #1333)
  - Fix `bundle cache` again for rubygems 1.3.x

Features:

  - Run the bundle install earlier in a Capistrano deployment (@cgriego, #1300)
  - Support hidden gemspec (@trans, @cldwalker, #827)
  - Make fetch_specs faster (@zeha, #1294)
  - Allow overriding development deps loaded by #gemspec (@lgierth, #1245)

## 1.0.17 (August 8, 2011)

Bugfixes:

  - Fix rake issues with rubygems 1.3.x (#1342)
  - Fixed invalid byte sequence error while installing gem on Ruby 1.9 (#1341)

## 1.0.16 (August 8, 2011)

Features:

  - Performance fix for MRI 1.9 (@efficientcloud, #1288)
  - Shortcuts (like `bundle i`) for all commands (@amatsuda)
  - Correcly identify missing child dependency in error message

Bugfixes:

  - Allow Windows network share paths with forward slashes (@mtscout6, #1253)
  - Check for rubygems.org credentials so `rake release` doesn't hang (#980)
  - Find cached prerelease gems on rubygems 1.3.x (@dburt, #1202)
  - Fix `bundle install --without` on kiji (@tmm1, #1287)
  - Get rid of warning in ruby 1.9.3 (@smartinez87, #1231)

Documentation:

  - Documentation for `gem ..., :require => false` (@kmayer, #1292)
  - Gems provide "executables", they are rarely also binaries (@fxn, #1242)

## 1.0.15 (June 9, 2011)

Features:

  - Improved Rubygems integration, removed many deprecation notices

Bugfixes:

  - Escape URL arguments to git correctly on Windows (1.0.14 regression)

## 1.0.14 (May 27, 2011)

Features:

  - Rubinius platform :rbx (@rkbodenner)
  - Include gem rake tasks with "require 'bundler/gem_tasks" (@indirect)
  - Include user name and email from git config in new gemspec (@ognevsky)

Bugfixes:

  - Set file permissions after checking out git repos (@tissak)
  - Remove deprecated call to Gem::SourceIndex#all_gems (@mpj)
  - Require the version file in new gemspecs (@rubiii)
  - Allow relative paths from the Gemfile in gems with no gemspec (@mbirk)
  - Install gems that contain 'bundler', e.g. guard-bundler (@hone)
  - Display installed path correctly on Windows (@tadman)
  - Escape quotes in git URIs (@mheffner)
  - Improve Rake 0.9 support (@quix)
  - Handle certain directories already existing (@raggi)
  - Escape filenames containing regex characters (@indirect)

## 1.0.13 (May 4, 2011)

Features:

  - Compatibility with Rubygems master (soon to be v1.8) (@evanphx)
  - Informative error when --path points to a broken symlink
  - Support Rake 0.9 and greater (@e2)
  - Output full errors for non-TTYs e.g. pow (@josh)

Bugfixes:

  - Allow spaces in gem path names for gem tasks (@rslifka)
  - Have cap run bundle install from release_path (@martinjagusch)
  - Quote git refspec so zsh doesn't expand it (@goneflyin)

## 1.0.12 (April 8, 2011)

Features:

  - Add --no-deployment option to `install` for disabling it on dev machines
  - Better error message when git fails and cache is present (@parndt)
  - Honor :bundle_cmd in cap `rake` command (@voidlock, @cgriego)

Bugfixes:

  - Compatibility with Rubygems 1.7 and Rails 2.3 and vendored gems (@evanphx)
  - Fix changing gem order in lock (@gucki)
  - Remove color escape sequences when displaying man pages (@bgreenlee)
  - Fix creating GEM_HOME on both JRuby 1.5 and 1.6 (@nickseiger)
  - Fix gems without a gemspec and directories in bin/ (@epall)
  - Fix --no-prune option for `bundle install` (@cmeiklejohn)

## 1.0.11 (April 1, 2011)

Features:

  - Compatibility with Rubygems 1.6 and 1.7
  - Better error messages when a git command fails

Bugfixes:

  - Don't always update gemspec gems (@carllerche)
  - Remove ivar warnings (@jackdempsey)
  - Fix occasional git failures in zsh (@jonah-carbonfive)
  - Consistent lock for gems with double deps like Cap (@akahn)

## 1.0.10 (February 1, 2011)

Bugfixes:

  - Fix a regression loading YAML gemspecs from :git and :path gems
  - Requires, namespaces, etc. to work with changes in Rubygems 1.5

## 1.0.9 (January 19, 2011)

Bugfixes:

  - Fix a bug where Bundler.require could remove gems from the load
    path. In Rails apps with a default application.rb, this removed
    all gems in groups other than :default and Rails.env

## 1.0.8 (January 18, 2011)

Features:

  - Allow overriding gemspec() deps with :git deps
  - Add --local option to `bundle update`
  - Ignore Gemfile.lock in newly generated gems
  - Use `less` as help pager instead of `more`
  - Run `bundle exec rake` instead of `rake` in Capistrano tasks

Bugfixes:

  - Fix --no-cache option for `bundle install`
  - Allow Vlad deploys to work without Capistrano gem installed
  - Fix group arguments to `bundle console`
  - Allow groups to be loaded even if other groups were loaded
  - Evaluate gemspec() gemspecs in their directory not the cwd
  - Count on Rake to chdir to the right place in GemHelper
  - Change Pathnames to Strings for MacRuby
  - Check git process exit status correctly
  - Fix some warnings in 1.9.3-trunk (thanks tenderlove)

## 1.0.7 (November 17, 2010)

Bugfixes:

  - Remove Bundler version from the lockfile because it broke
    backwards compatibility with 1.0.0-1.0.5. Sorry. :(

## 1.0.6 (November 16, 2010)

Bugfixes:

  - Fix regression in `update` that caused long/wrong results
  - Allow git gems on other platforms while installing (#579)

Features:

  - Speed up `install` command using various optimizations
  - Significantly increase performance of resolver
  - Use upcoming Rubygems performance improvements (@tmm1)
  - Warn if the lockfile was generated by a newer version
  - Set generated gems' homepage to "", so Rubygems will warn

## 1.0.5 (November 13, 2010)

Bugfixes:

  - Fix regression disabling all operations that employ sudo

## 1.0.4 (November 12, 2010)

Bugfixes:

  - Expand relative :paths from Bundler.root (eg ./foogem)
  - Allow git gems in --without groups while --frozen
  - Allow gem :ref to be a symbol as well as a string
  - Fix exception when Gemfile needs a newer Bundler version
  - Explanation when the current Bundler version conflicts
  - Explicit error message if Gemfile needs newer Bundler
  - Ignore an empty string BUNDLE_GEMFILE
  - Skeleton gemspec now works with older versions of git
  - Fix shell quoting and ref fetching in GemHelper
  - Disable colored output in --deployment
  - Preserve line endings in lock file

Features:

  - Add support for 'mingw32' platform (aka RubyInstaller)
  - Large speed increase when Gemfile.lock is already present
  - Huge speed increase when many (100+) system gems are present
  - Significant expansion of ISSUES, man pages, and docs site
  - Remove Open3 from GemHelper (now it works on Windows™®©)
  - Allow setting roles in built-in cap and vlad tasks

## 1.0.3 (October 15, 2010)

Bugfixes:

  - Use bitwise or in #hash to reduce the chance of overflow
  - `bundle update` now works with :git + :tag updates
  - Record relative :path options in the Gemfile.lock
  - :groups option on gem method in Gemfile now works
  - Add #platform method and :platform option to Gemfile DSL
  - --without now accepts a quoted, space-separated list
  - Installing after --deployment with no lock is now possible
  - Binstubs can now be symlinked
  - Print warning if cache for --local install is missing gems
  - Improve output when installing to a path
  - The tests all pass! Yay!

## 1.0.2 (October 2, 2010)

Bugfix:

  - Actually include the man pages in the gem, so help works

## 1.0.1 (October 1, 2010)

Features:

  - Vlad deployment recipe, `require 'bundler/vlad'`
  - Prettier bundle graphs
  - Improved gem skeleton for `bundle gem`
  - Prompt on file clashes when generating a gem
  - Option to generate binary with gem skeleton
  - Allow subclassing of GemHelper for custom tasks
  - Chdir to gem directory during `bundle open`

Bugfixes:

  - Allow gemspec requirements with a list of versions
  - Accept lockfiles with windows line endings
  - Respect BUNDLE_WITHOUT env var
  - Allow `gem "foo", :platform => :jruby`
  - Specify loaded_from path in fake gemspec
  - Flesh out gem_helper tasks, raise errors correctly
  - Respect RBConfig::CONFIG['ruby_install_name'] in binstubs

## 1.0.0 (August 29, 2010)

Features:

  - You can now define `:bundle_cmd` in the capistrano task

Bugfixes:

  - Various bugfixes to the built-in rake helpers
  - Fix a bug where shortrefs weren't unique enough and were
    therfore colliding
  - Fix a small bug involving checking whether a local git
    clone is up to date
  - Correctly handle explicit '=' dependencies with gems
    pinned to a git source
  - Fix an issue with Windows-generated lockfiles by reading
    and writing the lockfile in binary mode
  - Fix an issue with shelling out to git in Windows by
    using double quotes around paths
  - Detect new Rubygems sources in the Gemfile and update
    the lockfile

## 1.0.0.rc.6 (August 23, 2010)

Features:

  - Much better documentation for most of the commands and Gemfile
    format

Bugfixes:

  - Don't attempt to create directories if they already exist
  - Fix the capistrano task so that it actually runs
  - Update the Gemfile template to reference rubygems.org instead
    of :gemcutter
  - bundle exec should exit with a non zero exit code when the gem
    binary does not exist or the file is not executable.
  - Expand paths in Gemfile relative to the Gemfile and not the current
    working directory.

## 1.0.0.rc.5 (August 10, 2010)

Features:

  - Make the Capistrano task more concise.

Bugfixes:

  - Fix a regression with determining whether or not to use sudo
  - Allow using the --gemfile flag with the --deployment flag

## 1.0.0.rc.4 (August 9, 2010)

Features:

  - `bundle gem NAME` command to generate a new gem with Gemfile
  - Bundle config file location can be specified by BUNDLE_APP_CONFIG
  - Add --frozen to disable updating the Gemfile.lock at runtime
    (default with --deployment)
  - Basic Capistrano task now added as 'bundler/capistrano'

Bugfixes:

  - Multiple bundler process no longer share a tmp directory
  - `bundle update GEM` always updates dependencies of GEM as well
  - Deleting the cache directory no longer causes errors
  - Moving the bundle after installation no longer causes git errors
  - Bundle path is now correctly remembered on a read-only filesystem
  - Gem binaries are installed to Gem.bindir, not #{Gem.dir}/bin
  - Fetch gems from vendor/cache, even without --local
  - Sort lockfile by platform as well as spec

## 1.0.0.rc.3 (August 3, 2010)

Features:

  - Deprecate --production flag for --deployment, since the former
    was causing confusion with the :production group
  - Add --gemfile option to `bundle check`
  - Reduce memory usage of `bundle install` by 2-4x
  - Improve message from `bundle check` under various conditions
  - Better error when a changed Gemfile conflicts with Gemfile.lock

Bugfixes:

  - Create bin/ directory if it is missing, then install binstubs
  - Error nicely on the edge case of a pinned gem with no spec
  - Do not require gems for other platforms
  - Update git sources along with the gems they contain

## 1.0.0.rc.2 (July 29, 2010)

  - `bundle install path` was causing confusion, so we now print
    a clarifying warning. The preferred way to install to a path
    (which will not print the warning) is
    `bundle install --path path/to/install`.
  - `bundle install --system` installs to the default system
    location ($BUNDLE_PATH or $GEM_HOME) even if you previously
    used `bundle install --path`
  - completely remove `--disable-shared-gems`. If you install to
    system, you will not be isolated, while if you install to
    another path, you will be isolated from gems installed to
    the system. This was mostly an internal option whose naming
    and semantics were extremely confusing.
  - Add a `--production` option to `bundle install`:
    - by default, installs to `vendor/bundle`. This can be
      overridden with the `--path` option
    - uses `--local` if `vendor/cache` is found. This will
      guarantee that Bundler does not attempt to connect to
      Rubygems and will use the gems cached in `vendor/cache`
      instead
    - Raises an exception if a Gemfile.lock is not found
    - Raises an exception if you modify your Gemfile in development
      but do not check in an updated Gemfile.lock
  - Fixes a bug where switching a source from Rubygems to git
    would always say "the git source is not checked out" when
    running `bundle install`

NOTE: We received several reports of "the git source has not
been checked out. Please run bundle install". As far as we
can tell, these problems have two possible causes:

1. `bundle install ~/.bundle` in one user, but actually running
   the application as another user. Never install gems to a
   directory scoped to a user (`~` or `$HOME`) in deployment.
2. A bug that happened when changing a gem to a git source.

To mitigate several common causes of `(1)`, please use the
new `--production` flag. This flag is simply a roll-up of
the best practices we have been encouraging people to use
for deployment.

If you want to share gems across deployments, and you use
Capistrano, symlink release_path/current/vendor/bundle to
release_path/shared/bundle. This will keep deployments
snappy while maintaining the benefits of clean, deploy-time
isolation.

## 1.0.0.rc.1 (July 26, 2010)

  - Fixed a bug with `bundle install` on multiple machines and git

## 1.0.0.beta.10 (July 25, 2010)

  - Last release before 1.0.0.rc.1
  - Added :mri as a valid platform (platforms :mri { gem "ruby-debug" })
  - Fix `bundle install` immediately after modifying the :submodule option
  - Don't write to Gemfile.lock if nothing has changed, fixing situations
    where bundle install was run with a different user than the app
    itself
  - Fix a bug where other platforms were being wiped on `bundle update`
  - Don't ask for root password on `bundle install` if not needed
  - Avoid setting `$GEM_HOME` where not needed
  - First solid pass of `bundle config`
  - Add build options
    - `bundle config build.mysql --with-mysql-config=/path/to/config`

## 1.0.0.beta.9 (July 21, 2010)

  - Fix install failure when switching from a path to git source
  - Fix `bundle exec bundle *` in a bundle with --disable-shared-gems
  - Fix `bundle *` from inside a bundle with --disable-shared-gem
  - Shim Gem.refresh. This is used by Unicorn
  - Fix install failure when a path's dependencies changed

## 1.0.0.beta.8 (July 20, 2010)

  - Fix a Beta 7 bug involving Ruby 1.9

## 1.0.0.beta.7 (July 20, 2010, yanked)

  - Running `bundle install` twice in a row with a git source always crashed

## 1.0.0.beta.6 (July 20, 2010, yanked)

  - Create executables with bundle install --binstubs
  - You can customize the location (default is app/bin) with --binstubs other/location
  - Fix a bug where the Gemfile.lock would be deleted even if the update was exited
  - Fix a bug where cached gems for other platforms were sometimes deleted
  - Clean up output when nothing was deleted from cache (it previously said
    "Removing outdated gems ...")
  - Improve performance of bundle install if the git gem was already checked out,
    and the revision being used already exists locally
  - Fix bundle show bundler in some cases
  - Fix bugs with bundle update
  - Don't ever run git commands at runtime (fixes a number of common passenger issues)
  - Fixes an obscure bug where switching the source of a gem could fail to correctly
    change the source of its dependencies
  - Support multiple version dependencies in the Gemfile
    (gem "rails", ">= 3.0.0.beta1", "<= 3.0.0")
  - Raise an exception for ambiguous uses of multiple declarations of the same gem
    (for instance, with different versions or sources).
  - Fix cases where the same dependency appeared several times in the Gemfile.lock
  - Fix a bug where require errors were being swallowed during Bundler.require

## 1.0.0.beta.1

  - No `bundle lock` command. Locking happens automatically on install or update
  - No .bundle/environment.rb. Require 'bundler/setup' instead.
  - $BUNDLE_HOME defaults to $GEM_HOME instead of ~/.bundle
  - Remove lockfiles generated by 0.9

## 0.9.26

Features:

  - error nicely on incompatible 0.10 lockfiles

## 0.9.25 (May 3, 2010)

Bugfixes:

  - explicitly coerce Pathname objects to Strings for Ruby 1.9
  - fix some newline weirdness in output from install command

## 0.9.24 (April 22, 2010)

Features:

  - fetch submodules for git sources
  - limit the bundled version of bundler to the same as the one installing
  - force relative paths in git gemspecs to avoid raising Gem::NameTooLong
  - serialize GemCache sources correctly, so locking works
  - raise Bundler::GemNotFound instead of calling exit! inside library code
  - Rubygems 1.3.5 compatibility for the adventurous, not supported by me :)

Bugfixes:

  - don't try to regenerate environment.rb if it is read-only
  - prune outdated gems with the platform "ruby"
  - prune cache without errors when there are directories or non-gem files
  - don't re-write environment.rb if running after it has been loaded
  - do not monkeypatch Specification#load_paths twice when inside a bundle

## 0.9.23 (April 20, 2010)

Bugfixes:

  - cache command no longer prunes gems created by an older rubygems version
  - cache command no longer prunes gems that are for other platforms

## 0.9.22 (April 20, 2010)

Features:

  - cache command now prunes stale .gem files from vendor/cache
  - init --gemspec command now generates development dependencies
  - handle Polyglot's changes to Kernel#require with Bundler::ENV_LOADED (#287)
  - remove .gem files generated after installing a gem from a :path (#286)
  - improve install/lock messaging (#284)

Bugfixes:

  - ignore cached gems that are for another platform (#288)
  - install Windows gems that have no architecture set, like rcov (#277)
  - exec command while locked now includes the bundler lib in $LOAD_PATH (#293)
  - fix the `rake install` task
  - add GemspecError so it can be raised without (further) error (#292)
  - create a parent directory before cloning for git 1.5 compatibility (#285)

## 0.9.21 (April 16, 2010)

Bugfixes:

  - don't raise 'omg wtf' when lockfile is outdated

## 0.9.20 (April 15, 2010)

Features:

  - load YAML format gemspecs
  - no backtraces when calling Bundler.setup if gems are missing
  - no backtraces when trying to exec a file without the executable bit

Bugfixes:

  - fix infinite recursion in Bundler.setup after loading a bundled Bundler gem
  - request install instead of lock when env.rb is out of sync with Gemfile.lock

## 0.9.19 (April 12, 2010)

Features:

  - suggest `bundle install --relock` when the Gemfile has changed (#272)
  - source support for Rubygems servers without prerelease gem indexes (#262)

Bugfixes:

  - don't set up all groups every time Bundler.setup is called while locked (#263)
  - fix #full_gem_path for git gems while locked (#268)
  - eval gemspecs at the top level, not inside the Bundler class (#269)


## 0.9.18 (April 8, 2010)

Features:

  - console command that runs irb with bundle (and optional group) already loaded

Bugfixes:

  - Bundler.setup now fully disables system gems, even when unlocked (#266, #246)
    - fixes Yard, which found plugins in Gem.source_index that it could not load
    - makes behaviour of `Bundler.require` consistent between locked and unlocked loads

## 0.9.17 (April 7, 2010)

Features:

  - Bundler.require now calls Bundler.setup automatically
  - Gem::Specification#add_bundler_dependencies added for gemspecs

Bugfixes:

  - Gem paths are not longer duplicated while loading bundler
  - exec no longer duplicates RUBYOPT if it is already set correctly

## 0.9.16 (April 3, 2010)

Features:

  - exit gracefully on INT signal
  - resolver output now indicates whether remote sources were checked
  - print error instead of backtrace when exec cannot find a binary (#241)

Bugfixes:

  - show, check, and open commands work again while locked (oops)
  - show command for git gems
    - outputs branch names other than master
    - gets the correct sha from the checkout
    - doesn't print sha twice if :ref is set
  - report errors from bundler/setup.rb without backtraces (#243)
  - fix Gem::Spec#git_version to not error on unloaded specs
  - improve deprecation, Gemfile, and command error messages (#242)

## 0.9.15 (April 1, 2010)

Features:

  - use the env_file if possible instead of doing a runtime resolve
     - huge speedup when calling Bundler.setup while locked
     - ensures bundle exec is fast while locked
     - regenerates env_file if it was generated by an older version
  - update cached/packed gems when you update gems via bundle install

Bugfixes:

  - prep for Rubygems 1.3.7 changes
  - install command now pulls git branches correctly (#211)
  - raise errors on invalid options in the Gemfile

## 0.9.14 (March 30, 2010)

Features:

  - install command output vastly improved
    - installation message now accurate, with 'using' and 'installing'
    - bundler gems no longer listed as 'system gems'
  - show command output now includes sha and branch name for git gems
  - init command now takes --gemspec option for bootstrapping gem Gemfiles
  - Bundler.with_clean_env for shelling out to ruby scripts
  - show command now aliased as 'list'
  - VISUAL env var respected for GUI editors

Bugfixes:

  - exec command now finds binaries from gems with no gemspec
  - note source of Gemfile resolver errors
  - don't blow up if git urls are changed

## 0.9.13 (March 23, 2010)

Bugfixes:

  - exec command now finds binaries from gems installed via :path
  - gem dependencies are pulled in even if their type is nil
  - paths with spaces have double-quotes to work on Windows
  - set GEM_PATH in environment.rb so generators work with Rails 2

## 0.9.12 (March 17, 2010)

  - refactoring, internal cleanup, more solid specs

Features:

  - check command takes a --without option
  - check command exits 1 if the check fails

Bugfixes:

  - perform a topological sort on resolved gems (#191)
  - gems from git work even when paths or repos have spaces (#196)
  - Specification#loaded_from returns a String, like Gem::Specification (#197)
  - specs eval from inside the gem directory, even when locked
  - virtual gemspecs are now saved in environment.rb for use when loading
  - unify the Installer's local index and the runtime index (#204)

## 0.9.11 (March 9, 2010)

  - added roadmap with future development plans

Features:

  - install command can take the path to the gemfile with --gemfile (#125)
  - unknown command line options are now rejected (#163)
  - exec command hugely sped up while locked (#177)
  - show command prints the install path if you pass it a gem name (#148)
  - open command edits an installed gem with $EDITOR (#148)
  - Gemfile allows assigning an array of groups to a gem (#114)
  - Gemfile allows :tag option on :git sources
  - improve backtraces when a gemspec is invalid
  - improve performance by installing gems from the cache if present

Bugfixes:

  - normalize parameters to Bundler.require (#153)
  - check now checks installed gems rather than cached gems (#162)
  - don't update the gem index when installing after locking (#169)
  - bundle parenthesises arguments for 1.8.6 (#179)
  - gems can now be assigned to multiple groups without problems (#135)
  - fix the warning when building extensions for a gem from git with Rubygems 1.3.6
  - fix a Dependency.to_yaml error due to accidentally including sources and groups
  - don't reinstall packed gems
  - fix gems with git sources that are private repositories

## 0.9.10 (March 1, 2010)

  - depends on Rubygems 1.3.6

Bugfixes:

  - support locking after install --without
  - don't reinstall gems from the cache if they're already in the bundle
  - fixes for Ruby 1.8.7 and 1.9

## 0.9.9 (February 25, 2010)

Bugfixes:

  - don't die if GEM_HOME is an empty string
  - fixes for Ruby 1.8.6 and 1.9

## 0.9.8 (February 23, 2010)

Features:

  - pack command which both caches and locks
  - descriptive error if a cached gem is missing
  - remember the --without option after installing
  - expand paths given in the Gemfile via the :path option
  - add block syntax to the git and group options in the Gemfile
  - support gems with extensions that don't admit they depend on rake
  - generate gems using gem build gemspec so git gems can have native extensions
  - print a useful warning if building a gem fails
  - allow manual configuration via BUNDLE_PATH

Bugfixes:

  - eval gemspecs in the gem directory so relative paths work
  - make default spec for git sources valid
  - don't reinstall gems that are already packed

## 0.9.7 (February 17, 2010)

Bugfixes:

  - don't say that a gem from an excluded group is "installing"
  - improve crippling rubygems in locked scenarios

## 0.9.6 (February 16, 2010)

Features:

  - allow String group names
  - a number of improvements in the documentation and error messages

Bugfixes:

  - set SourceIndex#spec_dirs to solve a problem involving Rails 2.3 in unlocked mode
  - ensure Rubygems is fully loaded in Ruby 1.9 before patching it
  - fix `bundle install` for a locked app without a .bundle directory
  - require gems in the order that the resolver determines
  - make the tests platform agnostic so we can confirm that they're green on JRuby
  - fixes for Ruby 1.9

## 0.9.5 (Feburary 12, 2010)

Features:

  - added support for :path => "relative/path"
  - added support for older versions of git
  - added `bundle install --disable-shared-gems`
  - Bundler.require fails silently if a library does not have a file on the load path with its name
  - Basic support for multiple rubies by namespacing the default bundle path using the version and engine

Bugfixes:

  - if the bundle is locked and .bundle/environment.rb is not present when Bundler.setup is called, generate it
  - same if it's not present with `bundle check`
  - same if it's not present with `bundle install`<|MERGE_RESOLUTION|>--- conflicted
+++ resolved
@@ -1,4 +1,3 @@
-<<<<<<< HEAD
 ## 1.8.0.rc (2015-01-26)
 
 Features:
@@ -46,7 +45,7 @@
 Documentation:
 
   - add missing Gemfile global `path` explanation (@agenteo)
-=======
+
 ## 1.7.13 (2015-02-07)
 
 Bugfixes:
@@ -54,7 +53,6 @@
   - Look up installed gems in remote sources (#3300, #3368, #3377, #3380, #3381, @indirect)
   - Look up gems across all sources to satisfy dependencies (#3365, @keiths-osc)
   - Request dependencies for no more than 100 gems at a time (#3367, @segiddins)
->>>>>>> 2aa826ae
 
 ## 1.7.12 (2015-01-08)
 
