--- conflicted
+++ resolved
@@ -24,15 +24,11 @@
   spec.extensions    = ["ext/<%=config[:underscored_name]%>/extconf.rb"]
 <%- end -%>
 
-<<<<<<< HEAD
-  spec.add_development_dependency "bundler", "~> <%= config[:bundler_version] %>"
-=======
   if spec.respond_to?(:metadata)
     spec.metadata['allowed_push_host'] = "TODO: Set to 'http://mygemserver.com' to prevent pushes to rubygems.org, or delete to allow pushes to any server."
   end
 
-  spec.add_development_dependency "bundler", "~> <%= Bundler::VERSION.split(".")[0..1].join(".") %>"
->>>>>>> bde0bc77
+  spec.add_development_dependency "bundler", "~> <%= config[:bundler_version] %>"
   spec.add_development_dependency "rake", "~> 10.0"
 <%- if config[:ext] -%>
   spec.add_development_dependency "rake-compiler"
