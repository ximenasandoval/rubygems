require File.expand_path('../../spec_helper', __FILE__)

describe "bundle check" do
  it "returns success when the Gemfile is satisfied" do
    install_gemfile <<-G
      source "file://#{gem_repo1}"
      gem "rails"
    G

    bundle :check, :exit_status => true
    @exitstatus.should == 0
    out.should == "The Gemfile's dependencies are satisfied"
  end

  it "shows what is missing with the current Gemfile if it is not satisfied" do
    gemfile <<-G
      source "file://#{gem_repo1}"
      gem "rails"
    G

    bundle :check, :exit_status => true
    @exitstatus.should == 1
    out.should include("rails (>= 0, runtime)")
  end

  it "shows missing child dependencies" do
    system_gems "missing_dep-1.0"
    gemfile <<-G
      gem "missing_dep"
    G

    bundle :check
    out.should include('not_here (>= 0, runtime) not found in any of the sources')
    out.should include('required by missing_dep (>= 0, runtime)')
  end

  it "provides debug information when there is a resolving problem" do
    install_gemfile <<-G
      source "file://#{gem_repo1}"
      gem 'rails'
    G
    install_gemfile <<-G
      source "file://#{gem_repo1}"
      gem 'rails_fail'
    G

    gemfile <<-G
      source "file://#{gem_repo1}"
      gem "rails"
      gem "rails_fail"
    G

    bundle :check
    out.should include('Conflict on: "activesupport"')
  end

  it "remembers --without option from install" do
    gemfile <<-G
      source "file://#{gem_repo1}"
      group :foo do
        gem "rack"
      end
    G

    bundle "install --without foo"
    bundle "check", :exit_status => true
    @exitstatus.should == 0
    out.should include("The Gemfile's dependencies are satisfied")
  end

  it "ensures that gems are actually installed and not just cached" do
    gemfile <<-G
      source "file://#{gem_repo1}"
      gem "rack", :group => :foo
    G

    bundle "install --without foo"

    gemfile <<-G
      source "file://#{gem_repo1}"
      gem "rack"
    G

    bundle "check", :exit_status => true
    out.should include("rack (1.0.0) is cached, but not installed")
    @exitstatus.should == 1
  end

<<<<<<< HEAD
  it "outputs an error when the default Gemspec is not found" do
    bundle :check, :exit_status => true
    @exitstatus.should == 10
    out.should include("The default Gemfile was not found")
=======
  it "outputs an error when the default Gemfile is not found" do
    bundle :check, :exit_status => true
    @exitstatus.should == 10
    out.should include("Could not locate Gemfile")
>>>>>>> 7e4d8e1a
  end

  describe "when locked" do
    before :each do
      system_gems "rack-1.0.0"
      gemfile <<-G
        source "file://#{gem_repo1}"
        gem "rack", "1.0"
      G
      bundle :lock
    end

    it "rebuilds .bundle/environment.rb " do
      bundled_app('.bundle/environment.rb').delete
      bundle :check
      bundled_app('.bundle/environment.rb').should exist
    end

    it "returns success when the Gemfile is satisfied" do
      bundle :install
      bundle :check, :exit_status => true
      @out.should == "The Gemfile's dependencies are satisfied"
      @exitstatus.should == 0
    end

    it "shows what is missing with the current Gemfile if it is not satisfied" do
      simulate_new_machine
      bundle :check, :exit_status => true
      @out.should include("rack (= 1.0.0, runtime)")
      @exitstatus.should == 7
    end
  end
end<|MERGE_RESOLUTION|>--- conflicted
+++ resolved
@@ -86,17 +86,10 @@
     @exitstatus.should == 1
   end
 
-<<<<<<< HEAD
-  it "outputs an error when the default Gemspec is not found" do
-    bundle :check, :exit_status => true
-    @exitstatus.should == 10
-    out.should include("The default Gemfile was not found")
-=======
   it "outputs an error when the default Gemfile is not found" do
     bundle :check, :exit_status => true
     @exitstatus.should == 10
     out.should include("Could not locate Gemfile")
->>>>>>> 7e4d8e1a
   end
 
   describe "when locked" do
